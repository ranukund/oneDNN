/*******************************************************************************
* Copyright 2017-2020 Intel Corporation
*
* Licensed under the Apache License, Version 2.0 (the "License");
* you may not use this file except in compliance with the License.
* You may obtain a copy of the License at
*
*     http://www.apache.org/licenses/LICENSE-2.0
*
* Unless required by applicable law or agreed to in writing, software
* distributed under the License is distributed on an "AS IS" BASIS,
* WITHOUT WARRANTIES OR CONDITIONS OF ANY KIND, either express or implied.
* See the License for the specific language governing permissions and
* limitations under the License.
*******************************************************************************/

#include "dnnl_test_common.hpp"
#include "gtest/gtest.h"

#include "dnnl.hpp"

namespace dnnl {

class attr_test : public ::testing::Test {
protected:
    virtual void SetUp() {}
};

TEST_F(attr_test, TestScratchpadMode) {
    dnnl::primitive_attr attr;
    for (auto m : {scratchpad_mode::library, scratchpad_mode::user}) {
        attr.set_scratchpad_mode(m);
        ASSERT_EQ(m, attr.get_scratchpad_mode());
    }
}

TEST_F(attr_test, TestScratchpadModeEx) {
    engine eng = get_test_engine();

    const memory::dim N = 2, C = 2, W = 2;

    memory::desc data_md(
            {N, C, W}, memory::data_type::f32, memory::format_tag::ncw);

    dnnl::primitive_attr attr;
    auto softmax_d
            = softmax_forward::desc(prop_kind::forward_inference, data_md, 1);
    for (auto m : {scratchpad_mode::library, scratchpad_mode::user}) {
        attr.set_scratchpad_mode(m);
        auto softmax_pd = softmax_forward::primitive_desc(softmax_d, attr, eng);
        auto scratchpad_size = (long)softmax_pd.scratchpad_desc().get_size();
        auto mem_consumption
                = (long)softmax_pd.query_s64(query::memory_consumption_s64);

        // printf("scratchpad_size: %ld\n", scratchpad_size);
        // printf("mem consumption: %ld\n", mem_consumption);

        if (m == scratchpad_mode::library) {
            ASSERT_EQ(scratchpad_size, 0L);
        } else {
            ASSERT_EQ(mem_consumption, 0L);
        }
    }
}

<<<<<<< HEAD
TEST_F(attr_test, TestScratchpadArg) {
    engine eng = get_test_engine();

    const memory::dim N = 2, C = 2, W = 2;

    memory::desc data_md(
            {N, C, W}, memory::data_type::f32, memory::format_tag::ncw);

    dnnl::primitive_attr attr;
    auto softmax_d
            = softmax_forward::desc(prop_kind::forward_inference, data_md, 1);
    for (auto m : {scratchpad_mode::library, scratchpad_mode::user}) {
        attr.set_scratchpad_mode(m);
        auto softmax_pd = softmax_forward::primitive_desc(softmax_d, attr, eng);

        memory src(softmax_pd.src_desc(), eng);
        memory dst(softmax_pd.dst_desc(), eng);
        memory scratchpad(softmax_pd.scratchpad_desc(), eng);

        fill_data<float>(src.get_desc().get_size() / sizeof(float), src);

        stream s(eng);

        softmax_forward softmax_p(softmax_pd);
        softmax_p.execute(s,
                {{DNNL_ARG_SRC, src}, {DNNL_ARG_DST, dst},
                        {DNNL_ARG_SCRATCHPAD, scratchpad}});
        s.wait();
    }
}

TEST_F(attr_test, TestIntOutputScales) {
=======
HANDLE_EXCEPTIONS_FOR_TEST_F(attr_test, TestIntOutputScales) {
>>>>>>> cb16d73a
    dnnl::primitive_attr attr;

    int mask;
    std::vector<float> scales;

    // default scales
    attr.get_output_scales(mask, scales);
    ASSERT_EQ(mask, 0);
    ASSERT_EQ(scales.size(), 1U);
    ASSERT_EQ(scales[0], 1.);

    // single non-default scale
    attr.set_output_scales(0, {2.});
    attr.get_output_scales(mask, scales);
    ASSERT_EQ(mask, 0);
    ASSERT_EQ(scales.size(), 1U);
    ASSERT_EQ(scales[0], 2.);

    // multiple scales
    attr.set_output_scales(1 << 1, {1., 2., 3.});
    attr.get_output_scales(mask, scales);
    ASSERT_EQ(mask, 1 << 1);
    ASSERT_EQ(scales.size(), 3U);
    ASSERT_EQ(scales[0], 1.);
    ASSERT_EQ(scales[1], 2.);
    ASSERT_EQ(scales[2], 3.);
}

TEST_F(attr_test, TestZeroPoints) {
    dnnl::primitive_attr attr;

    const std::vector<int> supported_args
            = {DNNL_ARG_SRC, DNNL_ARG_WEIGHTS, DNNL_ARG_DST};
    const std::vector<int> unsupported_args = {DNNL_ARG_BIAS, DNNL_ARG_DST_2,
            DNNL_ARG_MEAN, DNNL_ARG_WORKSPACE, DNNL_ARG_SCRATCHPAD};
    int zero_points_mask;
    std::vector<int> zero_points;

    // default zero points
    for (int arg : supported_args) {
        attr.get_zero_points(arg, zero_points_mask, zero_points);
        ASSERT_EQ(zero_points_mask, 0);
        ASSERT_EQ(zero_points.size(), 1U);
        ASSERT_EQ(zero_points[0], 0);
    }

    for (int arg : unsupported_args) {
        attr.get_zero_points(arg, zero_points_mask, zero_points);
        ASSERT_EQ(zero_points_mask, 0);
        ASSERT_EQ(zero_points.size(), 1U);
        ASSERT_EQ(zero_points[0], 0);
    }

    // single non-default zero_point for supported arg
    attr.set_zero_points(supported_args[0], 0, {2});
    attr.get_zero_points(supported_args[0], zero_points_mask, zero_points);
    ASSERT_EQ(zero_points_mask, 0);
    ASSERT_EQ(zero_points.size(), 1U);
    ASSERT_EQ(zero_points[0], 2);

    // single **default** zero_point for **unsupported** arg
    attr.set_zero_points(unsupported_args[0], 0, {0});
    attr.get_zero_points(unsupported_args[0], zero_points_mask, zero_points);
    ASSERT_EQ(zero_points_mask, 0);
    ASSERT_EQ(zero_points.size(), 1U);
    ASSERT_EQ(zero_points[0], 0);

    // multiple zero_points not implemented yet ...
}

TEST_F(attr_test, TestZeroPointsExpectFailure) {
    dnnl::primitive_attr attr;

    const int supported_arg = DNNL_ARG_SRC;
    const int unsupported_arg = DNNL_ARG_MEAN;

    // single non-default zero_point for unsupported arg
    EXPECT_ANY_THROW(attr.set_zero_points(unsupported_arg, 0, {2}));

    // multiple zero points for supported and unsupported args
    EXPECT_ANY_THROW(attr.set_zero_points(supported_arg, 1 << 1, {1, 2, 3}));
    EXPECT_ANY_THROW(attr.set_zero_points(unsupported_arg, 1 << 1, {1, 2, 3}));
}

HANDLE_EXCEPTIONS_FOR_TEST_F(attr_test, TestScales) {
    dnnl::primitive_attr attr;

    const std::vector<int> supported_args = {DNNL_ARG_SRC_0, DNNL_ARG_SRC_1};
    const std::vector<int> unsupported_args = {DNNL_ARG_BIAS, DNNL_ARG_DST_2,
            DNNL_ARG_MEAN, DNNL_ARG_WORKSPACE, DNNL_ARG_SCRATCHPAD};
    int scales_mask;
    std::vector<float> scales;

    // default scales
    for (int arg : supported_args) {
        attr.get_scales(arg, scales_mask, scales);
        ASSERT_EQ(scales_mask, 0);
        ASSERT_EQ(scales.size(), 1U);
        ASSERT_EQ(scales[0], 1.f);
    }

    // single non-default scales for supported arg
    attr.set_scales(supported_args[0], 0, {2});
    attr.get_scales(supported_args[0], scales_mask, scales);
    ASSERT_EQ(scales_mask, 0);
    ASSERT_EQ(scales.size(), 1U);
    ASSERT_EQ(scales[0], 2);

    // multiple scales
    attr.set_scales(supported_args[0], 1 << 1, {1., 2., 3.});
    attr.get_scales(supported_args[0], scales_mask, scales);
    ASSERT_EQ(scales_mask, 1 << 1);
    ASSERT_EQ(scales.size(), 3U);
    ASSERT_EQ(scales[0], 1.);
    ASSERT_EQ(scales[1], 2.);
    ASSERT_EQ(scales[2], 3.);
}

TEST_F(attr_test, TestScalesExpectFailure) {
    dnnl::primitive_attr attr;
    const int unsupported_arg = DNNL_ARG_MEAN;

    // non-default scales for unsupported arg
    EXPECT_ANY_THROW(attr.set_scales(unsupported_arg, 0, {2}));
    EXPECT_ANY_THROW(attr.set_scales(unsupported_arg, 1 << 1, {1, 2, 3}));
}

HANDLE_EXCEPTIONS_FOR_TEST_F(attr_test, TestPostOps) {
    dnnl::primitive_attr attr;
    dnnl::post_ops ops;

    algorithm alg;
    float scale, alpha, beta;

    ASSERT_EQ(ops.len(), 0);
    ASSERT_EQ(attr.get_post_ops().len(), 0);

    ops.append_sum(1.1f);
    attr.set_post_ops(ops);

    ASSERT_EQ(attr.get_post_ops().len(), 1);
    ASSERT_EQ(attr.get_post_ops().kind(0), primitive::kind::sum);
    attr.get_post_ops().get_params_sum(0, scale);
    ASSERT_FLOAT_EQ(scale, 1.1f);

    ops.append_eltwise(2.2f, algorithm::eltwise_bounded_relu, 3.3f, 4.4f);
    attr.set_post_ops(ops);

    ASSERT_EQ(attr.get_post_ops().len(), 2);
    ASSERT_EQ(attr.get_post_ops().kind(0), primitive::kind::sum);
    ASSERT_EQ(attr.get_post_ops().kind(1), primitive::kind::eltwise);
    attr.get_post_ops().get_params_eltwise(1, scale, alg, alpha, beta);
    ASSERT_FLOAT_EQ(scale, 2.2f);
    ASSERT_EQ(alg, algorithm::eltwise_bounded_relu);
    ASSERT_FLOAT_EQ(alpha, 3.3f);
    ASSERT_FLOAT_EQ(beta, 4.4f);
}

HANDLE_EXCEPTIONS_FOR_TEST_F(attr_test, DepthwiseFusionPostop) {
    dnnl::primitive_attr attr;
    dnnl::post_ops ops;

    int scales_mask;
    std::vector<float> scales_in, scales_out;
    memory::data_type wei_dt, bias_dt, dst_dt;

    ASSERT_EQ(ops.len(), 0);
    ASSERT_EQ(attr.get_post_ops().len(), 0);

    scales_in = {3};
    ops.append_dw_k3s1p1(memory::data_type::s8, memory::data_type::f32,
            memory::data_type::u8, 0, scales_in);
    attr.set_post_ops(ops);

    ASSERT_EQ(attr.get_post_ops().kind(0), primitive::kind::convolution);
    attr.get_post_ops().get_params_dw_k3s1p1(
            0, wei_dt, bias_dt, dst_dt, scales_mask, scales_out);
    ASSERT_EQ(wei_dt, memory::data_type::s8);
    ASSERT_EQ(bias_dt, memory::data_type::f32);
    ASSERT_EQ(dst_dt, memory::data_type::u8);
    ASSERT_EQ(scales_mask, 0);
    ASSERT_EQ(scales_in, scales_out);

    scales_in = {1., 2., 3.};
    ops.append_dw_k3s2p1(memory::data_type::u8, memory::data_type::s32,
            memory::data_type::f32, 1 << 1, scales_in);
    attr.set_post_ops(ops);

    ASSERT_EQ(attr.get_post_ops().kind(0), primitive::kind::convolution);
    ASSERT_EQ(attr.get_post_ops().kind(1), primitive::kind::convolution);

    attr.get_post_ops().get_params_dw_k3s2p1(
            1, wei_dt, bias_dt, dst_dt, scales_mask, scales_out);

    ASSERT_EQ(wei_dt, memory::data_type::u8);
    ASSERT_EQ(bias_dt, memory::data_type::s32);
    ASSERT_EQ(dst_dt, memory::data_type::f32);
    ASSERT_EQ(scales_mask, 1 << 1);
    ASSERT_EQ(scales_in, scales_out);
}

HANDLE_EXCEPTIONS_FOR_TEST_F(attr_test, DepthwiseFusion) {

    auto engine_kind = get_test_engine_kind();
    SKIP_IF(engine_kind != engine::kind::cpu,
            "Depthwise fusion is only supported on CPU engine");

    engine e {engine_kind, 0};

    std::vector<float> scales {3};
    std::vector<memory::data_type> test_dts {
            memory::data_type::f32, memory::data_type::s8};

    if (!unsupported_data_type(memory::data_type::bf16))
        test_dts.push_back(memory::data_type::bf16);

    for (auto dt : test_dts) {

        memory::desc dat_md {{1024, 512, 64, 64}, dt, memory::format_tag::any};
        memory::desc wht_md {{512, 512, 1, 1}, dt, memory::format_tag::any};

        auto cd_desc = convolution_forward::desc(prop_kind::forward_inference,
                algorithm::convolution_auto, dat_md, wht_md, dat_md, {1, 1},
                {0, 0}, {0, 0});

        std::string impl_info_unfused;

        auto pd = convolution_forward::primitive_desc(cd_desc, e);
        ASSERT_NO_THROW(impl_info_unfused = pd.impl_info_str(););

        // skip if above unfused impl is not jitted.
        if (impl_info_unfused.compare(0, 3, "jit") != 0) continue;

        dnnl::primitive_attr attr;
        dnnl::post_ops ops;
        ops.append_dw_k3s1p1(dt, dt, dt, 1 << 1, scales);
        attr.set_post_ops(ops);

        std::string impl_info_fused;

        pd = convolution_forward::primitive_desc(cd_desc, attr, e);
        ASSERT_NO_THROW(impl_info_fused = pd.impl_info_str(););

        // Make sure ref fused impl is not deployed.
        // NOTE: When out_of_memory testing enabled, all implementations that
        // construct primitive attributes will fail, hence the ref
        // implementation is deployed.
        if (!test_out_of_memory()) {
            ASSERT_EQ(impl_info_fused, impl_info_unfused);
        }
    }
}

HANDLE_EXCEPTIONS_FOR_TEST_F(attr_test, TestGetAttr) {
    auto engine_kind = get_test_engine_kind();
    SKIP_IF(engine_kind != engine::kind::cpu,
            "Depthwise fusion is only supported on CPU engine");

    engine eng {engine_kind, 0};

    auto dt = memory::data_type::s8;
    dnnl::primitive_attr attr_s, attr_os, attr_dw;
    dnnl::post_ops ops;
    std::vector<float> scales(512);
    ops.append_dw_k3s1p1(dt, dt, dt, 1 << 1, scales);
    attr_s.set_scales(DNNL_ARG_SRC_0, 0, {0.2f});
    attr_os.set_output_scales(1 << 1, scales);
    attr_dw.set_post_ops(ops);

    memory::desc dat_md {{512, 512, 3, 3}, dt, memory::format_tag::nchw};
    memory::desc wht_md {{512, 512, 1, 1}, dt, memory::format_tag::nchw};
    auto bin_desc = binary::desc(algorithm::binary_add, wht_md, wht_md, wht_md);
    auto cd_desc = convolution_forward::desc(prop_kind::forward_inference,
            algorithm::convolution_auto, dat_md, wht_md, dat_md, {1, 1}, {0, 0},
            {0, 0});
    auto bin_pd = binary::primitive_desc(bin_desc, attr_s, eng);
    auto cd_pd_os = convolution_forward::primitive_desc(cd_desc, attr_os, eng);
    auto cd_pd_dw = convolution_forward::primitive_desc(cd_desc, attr_dw, eng);
    if (test_out_of_memory()) {
        attr_s = bin_pd.get_primitive_attr();
        attr_os = cd_pd_os.get_primitive_attr();
        attr_dw = cd_pd_dw.get_primitive_attr();
    } else {
        ASSERT_NO_THROW(attr_s = bin_pd.get_primitive_attr());
        ASSERT_NO_THROW(attr_os = cd_pd_os.get_primitive_attr());
        ASSERT_NO_THROW(attr_dw = cd_pd_dw.get_primitive_attr());
    }
}

} // namespace dnnl<|MERGE_RESOLUTION|>--- conflicted
+++ resolved
@@ -63,7 +63,6 @@
     }
 }
 
-<<<<<<< HEAD
 TEST_F(attr_test, TestScratchpadArg) {
     engine eng = get_test_engine();
 
@@ -95,10 +94,7 @@
     }
 }
 
-TEST_F(attr_test, TestIntOutputScales) {
-=======
 HANDLE_EXCEPTIONS_FOR_TEST_F(attr_test, TestIntOutputScales) {
->>>>>>> cb16d73a
     dnnl::primitive_attr attr;
 
     int mask;
