--- conflicted
+++ resolved
@@ -37,15 +37,6 @@
 // Engine kind used to run oneDNN primitives for testing
 dnnl_engine_kind_t engine_tgt_kind = dnnl_cpu;
 
-<<<<<<< HEAD
-// Engine used to run oneDNN primitives for testing
-dnnl_engine_t engine_tgt;
-
-// Stream for target engine
-dnnl_stream_t stream_tgt;
-
-=======
->>>>>>> e2cf4939
 // Scratchpad mode for oneDNN
 dnnl_scratchpad_mode_t scratchpad_mode;
 
