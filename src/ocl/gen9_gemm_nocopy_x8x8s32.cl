/*******************************************************************************
* Copyright 2019 Intel Corporation
*
* Licensed under the Apache License, Version 2.0 (the "License");
* you may not use this file except in compliance with the License.
* You may obtain a copy of the License at
*
*     http://www.apache.org/licenses/LICENSE-2.0
*
* Unless required by applicable law or agreed to in writing, software
* distributed under the License is distributed on an "AS IS" BASIS,
* WITHOUT WARRANTIES OR CONDITIONS OF ANY KIND, either express or implied.
* See the License for the specific language governing permissions and
* limitations under the License.
*******************************************************************************/

#include "ocl/ocl_types.h"
#if WITH_ELTWISE == 1
#include "ocl/ocl_post_ops.h"
#endif

#undef GRX
#define GRX 8

#if defined(S8S8)
#define FLOATA char
#define FLOATA2 char2
#define FLOATA4 char4
#define FLOATB char
#define FLOATB4 char4
#define SHUFFLE(X, Y) as_char4(intel_sub_group_shuffle(as_int(X), Y))
#endif

#if defined(U8S8)
#define FLOATA uchar
#define FLOATA2 uchar2
#define FLOATA4 uchar4
#define FLOATB char
#define FLOATB4 char4
#define SHUFFLE(X, Y) as_char4(intel_sub_group_shuffle(as_int(X), Y))
#endif

#if defined(S8U8)
#define FLOATA char
#define FLOATA2 char2
#define FLOATA4 char4
#define FLOATB uchar
#define FLOATB4 uchar4
#define SHUFFLE(X, Y) as_uchar4(intel_sub_group_shuffle(as_int(X), Y))
#endif

#if defined(U8U8)
#define FLOATA uchar
#define FLOATA2 uchar2
#define FLOATA4 uchar4
#define FLOATB uchar
#define FLOATB4 uchar4
#define SHUFFLE(X, Y) as_uchar4(intel_sub_group_shuffle(as_int(X), Y))
#endif

#define FLOATC int
#define FLOATC4 int4

#if WITH_ELTWISE == 1
#define POST_OP(val) \
    do { \
        if (apply_eltwise) \
            val = fwd_eltwise(val, eltwise_alpha, eltwise_beta); \
    } while (0)
#else
#define POST_OP(val)
#endif

#define UPDATE_C_EACH(X, OFF) \
    do { \
        if (n > X + OFF) { \
            if (m > 0) { \
                float val = c[0]; \
                POST_OP(val); \
                c[0] = val; \
            } \
            if (m > 1) { \
                float val = c[1]; \
                POST_OP(val); \
                c[1] = val; \
            } \
            if (m > 2) { \
                float val = c[2]; \
                POST_OP(val); \
                c[2] = val; \
            } \
            if (m > 3) { \
                float val = c[3]; \
                POST_OP(val); \
                c[3] = val; \
            } \
            c += ldc; \
        } \
    } while (0)

#define UPDATE_C(X) \
    do { \
        UPDATE_C_EACH(X, 0); \
        UPDATE_C_EACH(X, 1); \
        UPDATE_C_EACH(X, 2); \
        UPDATE_C_EACH(X, 3); \
    } while (0)

#ifdef FF
#define ADD_EACH(X, OFF) \
    do { \
        if (n > X + OFF) { \
            if (m > 0) \
                c[0] = ((!beta) ? 0 : c[0]) + sc[X / 4 + 0].s##OFF \
                        + ((!apply_co) ? 0 : co[0]) + xa[0] + xb[0]; \
            if (m > 1) \
                c[1] = ((!beta) ? 0 : c[1]) + sc[X / 4 + 4].s##OFF \
                        + ((!apply_co) ? 0 : co[0]) + xa[1] + xb[0]; \
            if (m > 2) \
                c[2] = ((!beta) ? 0 : c[2]) + sc[X / 4 + 8].s##OFF \
                        + ((!apply_co) ? 0 : co[0]) + xa[2] + xb[0]; \
            if (m > 3) \
                c[3] = ((!beta) ? 0 : c[3]) + sc[X / 4 + 12].s##OFF \
                        + ((!apply_co) ? 0 : co[0]) + xa[3] + xb[0]; \
            xb++; \
            c += ldc; \
        } \
    } while (0)
#elif defined CC
#define ADD_EACH(X, OFF) \
    do { \
        if (n > X + OFF) { \
            if (m > 0) \
                c[0] = ((!beta) ? 0 : c[0]) + sc[X / 4 + 0].s##OFF \
                        + ((!apply_co) ? 0 : co[0]) + xa[0] + xb[0]; \
            if (m > 1) \
                c[1] = ((!beta) ? 0 : c[1]) + sc[X / 4 + 4].s##OFF \
                        + ((!apply_co) ? 0 : co[1]) + xa[1] + xb[0]; \
            if (m > 2) \
                c[2] = ((!beta) ? 0 : c[2]) + sc[X / 4 + 8].s##OFF \
                        + ((!apply_co) ? 0 : co[2]) + xa[2] + xb[0]; \
            if (m > 3) \
                c[3] = ((!beta) ? 0 : c[3]) + sc[X / 4 + 12].s##OFF \
                        + ((!apply_co) ? 0 : co[3]) + xa[3] + xb[0]; \
            xb++; \
            c += ldc; \
        } \
    } while (0)
#else
#define ADD_EACH(X, OFF) \
    do { \
        if (n > X + OFF) { \
            if (m > 0) \
                c[0] = ((!beta) ? 0 : c[0]) + sc[X / 4 + 0].s##OFF \
                        + ((!apply_co) ? 0 : co[0]) + xa[0] + xb[0]; \
            if (m > 1) \
                c[1] = ((!beta) ? 0 : c[1]) + sc[X / 4 + 4].s##OFF \
                        + ((!apply_co) ? 0 : co[0]) + xa[1] + xb[0]; \
            if (m > 2) \
                c[2] = ((!beta) ? 0 : c[2]) + sc[X / 4 + 8].s##OFF \
                        + ((!apply_co) ? 0 : co[0]) + xa[2] + xb[0]; \
            if (m > 3) \
                c[3] = ((!beta) ? 0 : c[3]) + sc[X / 4 + 12].s##OFF \
                        + ((!apply_co) ? 0 : co[0]) + xa[3] + xb[0]; \
            xb++; \
            c += ldc; \
            co++; \
        } \
    } while (0)
#endif

#define ADD_SCALE(X) \
    do { \
        ADD_EACH(X, 0); \
        ADD_EACH(X, 1); \
        ADD_EACH(X, 2); \
        ADD_EACH(X, 3); \
    } while (0)

#define ACCUMULATE_1(a, b) \
    ((FLOATC)a.s0 * (FLOATC)b.s0) + ((FLOATC)a.s1 * (FLOATC)b.s1) \
            + ((FLOATC)a.s2 * (FLOATC)b.s2) + ((FLOATC)a.s3 * (FLOATC)b.s3)

#define ACCUMULATE(a, b0, b1, b2, b3) \
    (FLOATC4)(ACCUMULATE_1(a, b0), ACCUMULATE_1(a, b1), ACCUMULATE_1(a, b2), \
            ACCUMULATE_1(a, b3))

#define GROUPSIZE_M (6 * UNROLL_M)
#define GROUPSIZE_N (4 * UNROLL_N)

__attribute__((intel_reqd_sub_group_size(GRX))) kernel void
<<<<<<< HEAD
gen9_gemm_compute_x8x8s32_kernel(global FLOATA *a, global FLOATB *b,
        global FLOATC *c, long offsetA, long offsetB, long offsetC, long lda,
        long ldb, long ldc, long m, long n, long k, int beta, FLOATA ao,
        FLOATB bo, global FLOATC *co, long offsetCO, int apply_co,
        int apply_eltwise, float eltwise_alpha, float eltwise_beta) {
=======
gen9_gemm_compute_x8x8s32(global FLOATA *a, global FLOATB *b, global FLOATC *c,
        long offsetA, long offsetB, long offsetC, long lda, long ldb, long ldc,
        long m, long n, long k, int beta, FLOATA ao, FLOATB bo,
        global FLOATC *co, long offsetCO, int apply_co, local FLOATA *sa,
        local FLOATB *sb, int apply_eltwise, float eltwise_alpha,
        float eltwise_beta) {
>>>>>>> ed1cf723

    long kk = (k + UNROLL_K - 1) & ~(UNROLL_K - 1);
    long i, j, l, ll;
    global FLOATC *c_ori;

    long lid = get_local_id(0); // local ID
    long idx = get_local_id(1);
    long idy = get_local_id(2);
    long gdx = get_group_id(1);
    long gdy = get_group_id(2);

    long ctotal = get_local_size(0) * get_local_size(1) * get_local_size(2);
    long cid = (idy * get_local_size(1) + idx) * get_local_size(0) + lid;
    long mwidth = (m + ctotal - 1) / ctotal;
    long nwidth = (n + ctotal - 1) / ctotal;
    long moffset = ((cid * mwidth) & ~(UNROLL_M - 1)) * kk
            + ((cid * mwidth) & (UNROLL_M - 1)) * UNROLL_K;
    long noffset = ((cid * nwidth) & ~(UNROLL_N - 1)) * kk
            + ((cid * nwidth) & (UNROLL_N - 1)) * UNROLL_K;

    // Accumulation array for A and B
    local FLOATA local_a[A_LOCAL_SIZE];
    local FLOATA *sa = (__local FLOATA *)local_a;
    local FLOATC *xa = (__local FLOATC *)sa;
    sa += UNROLL_M * get_local_size(1) * sizeof(FLOATC);

    local FLOATB local_b[B_LOCAL_SIZE];
    local FLOATB *sb = (__local FLOATB *)local_b;
    local FLOATC *xb = (__local FLOATC *)sb;
    sb += UNROLL_N * get_local_size(2) * sizeof(FLOATC);

    FLOATC sumA = 0, sumB = (FLOATC)bo * k;

#if defined(NN) || defined(NT)
    a += offsetA + (mwidth * cid + GROUPSIZE_M * gdx);
#else
    a += offsetA + (mwidth * cid + GROUPSIZE_M * gdx) * lda;
#endif

    for (l = 0; l < kk; l += UNROLL_K) {
        for (ll = 0; ll < UNROLL_K; ll++) {
            sa[moffset + l * UNROLL_M + ll]
                    = (((cid < m) && (l + ll < k)) ? *a : 0);
            sumA -= (FLOATC)sa[moffset + l * UNROLL_M + ll];
#if defined(NN) || defined(NT)
            a += lda;
#else
            a++;
#endif
        }
    }

    if (mwidth * cid < UNROLL_M * get_local_size(1))
        xa[mwidth * cid] = (FLOATC)bo * sumA;

#if defined(NN) || defined(TN)
    b += offsetB + (nwidth * cid + GROUPSIZE_N * gdy) * ldb;
#else
    b += offsetB + (nwidth * cid + GROUPSIZE_N * gdy);
#endif

    for (l = 0; l < kk; l += UNROLL_K) {
        for (ll = 0; ll < UNROLL_K; ll++) {
            sb[noffset + l * UNROLL_N + ll]
                    = (((cid < n) && (l + ll < k)) ? *b : 0);
            sumB -= (FLOATC)sb[noffset + l * UNROLL_N + ll];

#if defined(NN) || defined(TN)
            b++;
#else
            b += ldb;
#endif
        }
    }

    if (nwidth * cid < UNROLL_N * get_local_size(2))
        xb[nwidth * cid] = (FLOATC)ao * sumB;

    m -= GROUPSIZE_M * gdx + UNROLL_M * idx;
    if (m > UNROLL_M) m = UNROLL_M;
    n -= GROUPSIZE_N * gdy + UNROLL_N * idy;
    if (n > UNROLL_N) n = UNROLL_N;

    c += offsetC + UNROLL_M * idx + GROUPSIZE_M * gdx + UNROLL_M * lid / GRX
            + (UNROLL_N * idy + GROUPSIZE_N * gdy) * ldc;

    c_ori = c;

    if (apply_co) {
        co += offsetCO;
#ifdef CC
        co += GROUPSIZE_M * gdx + UNROLL_M * idx + UNROLL_M * lid / GRX;
#endif
#ifdef RR
        co += GROUPSIZE_N * gdy + UNROLL_N * idy;
#endif
    }

    barrier(CLK_LOCAL_MEM_FENCE);

    if ((m <= 0) || (n <= 0)) return;
    m -= UNROLL_M * lid / GRX;

    sa += UNROLL_M * kk * idx + UNROLL_M * UNROLL_K * lid / GRX;
    sb += UNROLL_N * kk * idy + UNROLL_K * lid;

    xa += UNROLL_M * idx + UNROLL_M * lid / GRX;
    xb += UNROLL_N * idy;

    FLOATC4 sc[UNROLL_M * UNROLL_N / GRX / 4] = {0};

    for (l = 0; l < kk; l += UNROLL_K) {
        FLOATA4 a0, a1, a2, a3;
        FLOATB4 bb, b0, b1, b2, b3;

        a0 = ((__local FLOATA4 *)sa)[0];
        a1 = ((__local FLOATA4 *)sa)[1];
        a2 = ((__local FLOATA4 *)sa)[2];
        a3 = ((__local FLOATA4 *)sa)[3];

        for (ll = 0; ll < GRX / 4; ll++) {
            bb = ((__local FLOATB4 *)sb)[0];
            b0 = SHUFFLE(bb, 0);
            b1 = SHUFFLE(bb, 1);
            b2 = SHUFFLE(bb, 2);
            b3 = SHUFFLE(bb, 3);

            sc[ll * 2 + 0] += ACCUMULATE(a0, b0, b1, b2, b3);
            sc[ll * 2 + 4] += ACCUMULATE(a1, b0, b1, b2, b3);
            sc[ll * 2 + 8] += ACCUMULATE(a2, b0, b1, b2, b3);
            sc[ll * 2 + 12] += ACCUMULATE(a3, b0, b1, b2, b3);
            b0 = SHUFFLE(bb, 4);
            b1 = SHUFFLE(bb, 5);
            b2 = SHUFFLE(bb, 6);
            b3 = SHUFFLE(bb, 7);

            sc[ll * 2 + 1] += ACCUMULATE(a0, b0, b1, b2, b3);
            sc[ll * 2 + 5] += ACCUMULATE(a1, b0, b1, b2, b3);
            sc[ll * 2 + 9] += ACCUMULATE(a2, b0, b1, b2, b3);
            sc[ll * 2 + 13] += ACCUMULATE(a3, b0, b1, b2, b3);

            sb += UNROLL_N * GRX / 4;
        }
        sa += UNROLL_M * UNROLL_K;
    }

    ADD_SCALE(0);
    ADD_SCALE(4);
    ADD_SCALE(8);
    ADD_SCALE(12);

    // Update C with POST_OP
    c = c_ori;
    if (apply_eltwise) {
        UPDATE_C(0);
        UPDATE_C(4);
        UPDATE_C(8);
        UPDATE_C(12);
    }
}<|MERGE_RESOLUTION|>--- conflicted
+++ resolved
@@ -189,20 +189,11 @@
 #define GROUPSIZE_N (4 * UNROLL_N)
 
 __attribute__((intel_reqd_sub_group_size(GRX))) kernel void
-<<<<<<< HEAD
-gen9_gemm_compute_x8x8s32_kernel(global FLOATA *a, global FLOATB *b,
-        global FLOATC *c, long offsetA, long offsetB, long offsetC, long lda,
-        long ldb, long ldc, long m, long n, long k, int beta, FLOATA ao,
-        FLOATB bo, global FLOATC *co, long offsetCO, int apply_co,
-        int apply_eltwise, float eltwise_alpha, float eltwise_beta) {
-=======
 gen9_gemm_compute_x8x8s32(global FLOATA *a, global FLOATB *b, global FLOATC *c,
         long offsetA, long offsetB, long offsetC, long lda, long ldb, long ldc,
         long m, long n, long k, int beta, FLOATA ao, FLOATB bo,
-        global FLOATC *co, long offsetCO, int apply_co, local FLOATA *sa,
-        local FLOATB *sb, int apply_eltwise, float eltwise_alpha,
-        float eltwise_beta) {
->>>>>>> ed1cf723
+        global FLOATC *co, long offsetCO, int apply_co, int apply_eltwise,
+        float eltwise_alpha, float eltwise_beta) {
 
     long kk = (k + UNROLL_K - 1) & ~(UNROLL_K - 1);
     long i, j, l, ll;
