--- conflicted
+++ resolved
@@ -87,40 +87,6 @@
             "unexpected inner_blk format");
     // clang-format off
     return false ? 0
-<<<<<<< HEAD
-                 : (f == ib::_4b4c) ? 4 * x0 + x1
-                                    : (f == ib::_4b4a || f == ib::_4c4b)
-                            ? 4 * x1 + x0
-                            : (f == ib::_8a8b || f == ib::_8b8c)
-                                    ? 8 * x0 + x1
-                                    : (f == ib::_8b8a || f == ib::_8c8b)
-                                            ? 8 * x1 + x0
-                                            : (f == ib::_16a16b
-                                                      || f == ib::_16b16c)
-                                                    ? 16 * x0 + x1
-                                                    : (f == ib::_16b16a
-                                                              || f == ib::_16c16b)
-                                                            ? 16 * x1 + x0
-                                                            : (f == ib::_16a4b
-                                                                      || f == ib::_16b4c)
-                                                                    ? 4 * x0
-                                                                            + x1
-                                                                    : (f == ib::_32a32b)
-                                                                            ? 32 * x0
-                                                                                    + x1
-                                                                            : (f == ib::_8a16b2a
-                                                                                      || f == ib::_8b16c2b)
-                                                                                    ? (x0 / 2) * 32
-                                                                                            + x1 * 2
-                                                                                            + x0 % 2
-                                                                                    : (f == ib::_4b16a4b
-                                                                                              || f == ib::_4c16b4c)
-                                                                                            ? (x1 / 4) * 64
-                                                                                                    + x0 * 4
-                                                                                                    + x1 % 4
-                                                                                            : (f == ib::_8b16a2b || f == ib::_8c16b2c) ? (x1 / 2) * 32 + x0 * 2 + x1 % 2
-                                                                                                                                       : (f == ib::_2c8b4c) ? (x1 / 4) * 32 + x0 * 4 + x1 % 4 : (f == ib::_2a8b8a2b || f == ib::_2b8c8b2c) ? (x0 / 8) * 128 + (x1 / 2) * 16 + (x0 % 8) * 2 + x1 % 2 : (f == ib::_4a8b8a4b || f == ib::_4b8c8b4c) ? (x0 / 8) * 256 + (x1 / 4) * 32 + (x0 % 8) * 4 + x1 % 4 : INT_MIN;
-=======
         : (f == ib::_4b4c) ? 4 * x0 + x1
         : (f == ib::_4b4a || f == ib::_4c4b) ? 4 * x1 + x0
         : (f == ib::_8a8b || f == ib::_8b8c) ? 8 * x0 + x1
@@ -137,7 +103,6 @@
         : (f == ib::_4a8b8a4b || f == ib::_4b8c8b4c) ? (x0 / 8) * 256 + (x1 / 4) * 32 + (x0 % 8) * 4 + x1 % 4
         : INT_MIN;
     // clang-format on
->>>>>>> 56ef626d
 }
 
 template <inner_blk_t b>
