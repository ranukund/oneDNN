/*******************************************************************************
* Copyright 2016-2018 Intel Corporation
*
* Licensed under the Apache License, Version 2.0 (the "License");
* you may not use this file except in compliance with the License.
* You may obtain a copy of the License at
*
*     http://www.apache.org/licenses/LICENSE-2.0
*
* Unless required by applicable law or agreed to in writing, software
* distributed under the License is distributed on an "AS IS" BASIS,
* WITHOUT WARRANTIES OR CONDITIONS OF ANY KIND, either express or implied.
* See the License for the specific language governing permissions and
* limitations under the License.
*******************************************************************************/

#ifndef ENGINE_HPP
#define ENGINE_HPP

#include <mutex>

#include "dnnl.h"

#include "c_types_map.hpp"
#include "primitive.hpp"
#include "primitive_cache.hpp"
#include "utils.hpp"

/** \brief An abstraction of an execution unit with shared resources
 *
 * Responsibilities:
 *   - Provide engine specific memory allocation
 *   - Provide engine specific primitive_desc_t creators
 *   - Provide engine specific primitive cache
 */
struct dnnl_engine : public dnnl::impl::c_compatible {
    dnnl_engine(dnnl::impl::engine_kind_t kind,
            dnnl::impl::backend_kind_t backend_kind)
        : kind_(kind), backend_kind_(backend_kind) {
        size_t cache_capacity
                = dnnl::impl::getenv_int("DNNL_CACHE_CAPACITY", 200);
        primitive_cache_ = dnnl::impl::utils::make_unique<
                dnnl::impl::lru_primitive_cache_t>(cache_capacity);

        static_assert(std::has_virtual_destructor<
                              dnnl::impl::primitive_cache_t>::value,
                "primitive_cache_t should have a virtual destructor");
    }

    virtual ~dnnl_engine() {}

    /** get kind of the current engine */
    dnnl::impl::engine_kind_t kind() const { return kind_; }

    /** get the backend kind of the current engine */
    dnnl::impl::backend_kind_t backend_kind() const { return backend_kind_; }

    /** create memory storage */
<<<<<<< HEAD
    virtual mkldnn::impl::status_t create_memory_storage(
            mkldnn::impl::memory_storage_t **storage, unsigned flags,
            size_t size, size_t alignment, void *handle)
            = 0;
    mkldnn::impl::status_t create_memory_storage(
            mkldnn::impl::memory_storage_t **storage, size_t size,
            size_t alignment = 0);
=======
    virtual dnnl::impl::status_t create_memory_storage(
            dnnl::impl::memory_storage_t **storage, unsigned flags, size_t size,
            void *handle)
            = 0;
    dnnl::impl::status_t create_memory_storage(
            dnnl::impl::memory_storage_t **storage, size_t size) {
        return create_memory_storage(
                storage, dnnl::impl::memory_flags_t::alloc, size, nullptr);
    }
>>>>>>> 31aec04b

    /** create stream */
    virtual dnnl::impl::status_t create_stream(
            dnnl::impl::stream_t **stream, unsigned flags)
            = 0;

    /** implementation section (typedefs) */

    // TODO: remove engine?
    typedef dnnl::impl::status_t (*reorder_primitive_desc_create_f)(
            dnnl::impl::reorder_pd_t **reorder_pd, dnnl::impl::engine_t *engine,
            const dnnl::impl::primitive_attr_t *attr,
            dnnl::impl::engine_t *src_engine,
            const dnnl::impl::memory_desc_t *src_md,
            dnnl::impl::engine_t *dst_engine,
            const dnnl::impl::memory_desc_t *dst_md);

    typedef dnnl::impl::status_t (*concat_primitive_desc_create_f)(
            dnnl::impl::concat_pd_t **concat_pd, dnnl::impl::engine_t *engine,
            const dnnl::impl::primitive_attr_t *attr,
            const dnnl::impl::memory_desc_t *dst_md, int n, int concat_dim,
            const dnnl::impl::memory_desc_t *src_mds);

    typedef dnnl::impl::status_t (*sum_primitive_desc_create_f)(
            dnnl::impl::sum_pd_t **sum_pd, dnnl::impl::engine_t *engine,
            const dnnl::impl::primitive_attr_t *attr,
            const dnnl::impl::memory_desc_t *dst_md, int n, const float *scales,
            const dnnl::impl::memory_desc_t *src_mds);

    typedef dnnl::impl::status_t (*primitive_desc_create_f)(
            dnnl::impl::primitive_desc_t **, const dnnl::impl::op_desc_t *,
            const dnnl::impl::primitive_attr_t *attr, dnnl::impl::engine_t *,
            const dnnl::impl::primitive_desc_t *);

    /* implementation section */

    /** return the list of reorder implementations. engine guarantees to return
     * a NULL-terminated list */
    virtual const reorder_primitive_desc_create_f *
    get_reorder_implementation_list() const = 0;

    /** return the list of concat implementations. engine guarantees to return
     * a NULL-terminated list */
    virtual const concat_primitive_desc_create_f *
    get_concat_implementation_list() const = 0;

    /** return the list of sum implementations. engine guarantees to return
     * a NULL-terminated list */
    virtual const sum_primitive_desc_create_f *
    get_sum_implementation_list() const = 0;

    /** return the list of implementations. engine guarantees to return a
     * NULL-terminated list */
    virtual const primitive_desc_create_f *get_implementation_list() const = 0;

    template <typename F>
    dnnl::impl::status_t get_primitive(dnnl::impl::primitive_t **primitive,
            const dnnl::impl::primitive_desc_t *pd,
            const F &create_primitive_impl, bool use_global_scratchpad) {
        double ms = dnnl::impl::get_msec();

        // create a key for the requested primitive
        dnnl::impl::primitive_hashing::key_t key(pd->kind(), pd->op_desc(),
                pd->attr(), pd->impl_id(), this->dnnl_get_max_threads());

        // lock cache
        recursive_mutex_.lock();
        auto primitive_impl = primitive_cache_->get(key);
        if (primitive_impl) { // cache hit
            // unlock cache because it's safe to create a wrapper in parallel
            recursive_mutex_.unlock();
            // create a wrapper for primitive_impl
            auto status = dnnl::impl::safe_ptr_assign<dnnl::impl::primitive_t>(
                    *primitive,
                    new dnnl::impl::primitive_t(
                            primitive_impl, use_global_scratchpad));
            if (status != dnnl::impl::status::success) return status;

            ms = dnnl::impl::get_msec() - ms;
            if (dnnl::impl::dnnl_verbose()->level >= 2) {
                printf("dnnl_verbose,create:cache hit,%s,%g\n",
                        (*primitive)->pd()->info(), ms);
                fflush(0);
            }
            return status;
        }

        // cache miss - create a requested primitive_impl and a wrapper
        auto status = dnnl::impl::safe_ptr_assign<dnnl::impl::primitive_t>(
                *primitive,
                new dnnl::impl::primitive_t(
                        create_primitive_impl(), use_global_scratchpad));

        if (status != dnnl::impl::status::success) {
            recursive_mutex_.unlock();
            return status;
        }

        status = (*primitive)->init();
        if (status != dnnl::impl::status::success) {
            recursive_mutex_.unlock();
            delete *primitive;
            return status;
        }

        // update op_desc and attr pointers in the key
        key.op_desc_ = (*primitive)->pd()->op_desc();
        key.attr_ = (*primitive)->pd()->attr();

        primitive_cache_->add(key, (*primitive)->get_primitive_impl());
        recursive_mutex_.unlock();

        ms = dnnl::impl::get_msec() - ms;
        if (dnnl::impl::dnnl_verbose()->level >= 2) {
            printf("dnnl_verbose,create:cache miss,%s,%g\n",
                    (*primitive)->pd()->info(), ms);
            fflush(0);
        }
        return status;
    }
    int dnnl_get_max_threads();

protected:
    dnnl::impl::engine_kind_t kind_;
    dnnl::impl::backend_kind_t backend_kind_;
    std::unique_ptr<dnnl::impl::primitive_cache_t> primitive_cache_;
    // As a primitive can be created inside another one a recursive_mutex is
    // required
    std::recursive_mutex recursive_mutex_;
};

namespace dnnl {
namespace impl {

struct engine_factory_t : public c_compatible {
    virtual size_t count() const = 0;
    virtual status_t engine_create(engine_t **engine, size_t index) const = 0;
    virtual ~engine_factory_t() = default;
};

} // namespace impl
} // namespace dnnl

#endif

// vim: et ts=4 sw=4 cindent cino+=l0,\:4,N-s<|MERGE_RESOLUTION|>--- conflicted
+++ resolved
@@ -56,25 +56,13 @@
     dnnl::impl::backend_kind_t backend_kind() const { return backend_kind_; }
 
     /** create memory storage */
-<<<<<<< HEAD
-    virtual mkldnn::impl::status_t create_memory_storage(
-            mkldnn::impl::memory_storage_t **storage, unsigned flags,
-            size_t size, size_t alignment, void *handle)
-            = 0;
-    mkldnn::impl::status_t create_memory_storage(
-            mkldnn::impl::memory_storage_t **storage, size_t size,
-            size_t alignment = 0);
-=======
     virtual dnnl::impl::status_t create_memory_storage(
             dnnl::impl::memory_storage_t **storage, unsigned flags, size_t size,
-            void *handle)
+            size_t alignment, void *handle)
             = 0;
     dnnl::impl::status_t create_memory_storage(
-            dnnl::impl::memory_storage_t **storage, size_t size) {
-        return create_memory_storage(
-                storage, dnnl::impl::memory_flags_t::alloc, size, nullptr);
-    }
->>>>>>> 31aec04b
+            dnnl::impl::memory_storage_t **storage, size_t size,
+            size_t alignment = 0);
 
     /** create stream */
     virtual dnnl::impl::status_t create_stream(
@@ -176,7 +164,7 @@
         status = (*primitive)->init();
         if (status != dnnl::impl::status::success) {
             recursive_mutex_.unlock();
-            delete *primitive;
+            (*primitive)->release();
             return status;
         }
 
