/*******************************************************************************
* Copyright 2018-2020 Intel Corporation
*
* Licensed under the Apache License, Version 2.0 (the "License");
* you may not use this file except in compliance with the License.
* You may obtain a copy of the License at
*
*     http://www.apache.org/licenses/LICENSE-2.0
*
* Unless required by applicable law or agreed to in writing, software
* distributed under the License is distributed on an "AS IS" BASIS,
* WITHOUT WARRANTIES OR CONDITIONS OF ANY KIND, either express or implied.
* See the License for the specific language governing permissions and
* limitations under the License.
*******************************************************************************/

/*
 * Cell execution GRU with linear before reset
 */
#pragma warning(disable : 4503) /* name is too long */

#include "dnnl_thread.hpp"
#include "math_utils.hpp"

#include "ref_rnn.hpp"

namespace dnnl {
namespace impl {
namespace cpu {

using namespace dnnl::impl::utils;
using namespace dnnl::impl::math;
using namespace rnn_utils;
#define AOC array_offset_calculator

template <prop_kind_t aprop, data_type_t src_type, data_type_t weights_type,
        data_type_t acc_type>
rnn_cell_execution_sig((_ref_rnn_common_t<aprop, src_type, weights_type,
        acc_type>::cell_execution_gru_lbr)) {
    auto src_layer_ld = rnn.src_layer_ld(cell_position);
    auto src_iter_ld = rnn.src_iter_ld(cell_position);

    if (rnn.need_gemm_layer(cell_position)) {
        (this->*gemm_layer_func)('N', 'N', rnn.n_gates * rnn.dhc, rnn.mb,
                rnn.slc, 1.0, w_layer_[0], rnn.weights_layer_ld, src_layer_,
                src_layer_ld, 0.0, scratch_gates_, rnn.scratch_gates_ld);
    }
    (this->*gemm_iter_func)('N', 'N', rnn.n_gates * rnn.dhc, rnn.mb, rnn.sic,
            1.0, w_iter_[0], rnn.weights_iter_ld, src_iter_, src_iter_ld, 0.0,
            scratch_cell_, rnn.ws_gates_ld);

    rnn_postgemm_->execute(rnn, cell_position, ws_gates_, scratch_gates_,
<<<<<<< HEAD
            nullptr, dst_layer_, dst_iter_c_, src_iter_, src_iter_c_,
            diff_src_layer_, diff_src_iter_, diff_src_iter_c_, diff_dst_layer_,
            diff_dst_iter_, nullptr, nullptr, bias_[0], ws_grid_, scratch_cell_,
            dst_iter_);
=======
            dst_layer_, dst_iter_c_, src_iter_, src_iter_c_, diff_src_layer_,
            diff_src_iter_, diff_src_iter_c_, diff_dst_layer_, diff_dst_iter_,
            nullptr, nullptr, bias_[0], ws_grid_, scratch_cell_, dst_iter_);
>>>>>>> 089420ea
}

template rnn_cell_execution_sig(ref_rnn_fwd_f32_t::cell_execution_gru_lbr);
template rnn_cell_execution_sig(ref_rnn_fwd_bf16_t::cell_execution_gru_lbr);
template <>
rnn_cell_execution_sig(ref_rnn_fwd_u8s8_t::cell_execution_gru_lbr) {
    assert(!"GRU LBR int8 is not supported");
}

template <typename T1, typename T2, typename T3, typename T4, typename T5,
        typename weights_data_t, typename src_data_t, typename acc_data_t,
        typename scratch_data_t>
void common_bwd_cell_exec_template(T1 gemm_layer_f, T2 gemm_iter_f,
        T3 gemm_weights_layer_f, T4 gemm_weights_iter_f, T5 rnn_postgemm,
        const rnn_utils::rnn_conf_t &rnn, cell_position_t cell_position,
        src_data_t *dst_layer_, acc_data_t *diff_src_layer_,
        acc_data_t *diff_src_iter_, weights_data_t **w_layer_,
        weights_data_t **w_iter_, float **bias_, const src_data_t *src_layer_,
        const src_data_t *src_iter_, acc_data_t *diff_dst_layer_,
        acc_data_t *diff_dst_iter_, acc_data_t *diff_w_layer_,
        acc_data_t *diff_w_iter_, acc_data_t *diff_bias_, src_data_t *ws_gates_,
        src_data_t *ws_grid_, scratch_data_t *scratch_gates_,
        scratch_data_t *scratch_cell_, src_data_t *dst_iter_) {
    auto src_layer_ld = rnn.src_layer_ld(cell_position);
    auto src_iter_ld = rnn.src_iter_ld(cell_position);

    ws_gates_aoc<scratch_data_t> scratch_gates_r(rnn, scratch_cell_);

    rnn_postgemm->execute(rnn, cell_position, ws_gates_, scratch_gates_,
<<<<<<< HEAD
            nullptr, dst_layer_, nullptr, src_iter_, nullptr, nullptr,
            diff_src_iter_, nullptr, diff_dst_layer_, diff_dst_iter_, nullptr,
            nullptr, bias_[0], ws_grid_, scratch_cell_, dst_iter_);

    if (!rnn.merge_gemm_layer) {
        //  dx = dG * Wx^t
        gemm_layer_f(w_layer_[0], scratch_gates_, diff_src_layer_);
        // dWx +=  dG^t * x
        gemm_weights_layer_f(
                scratch_gates_, src_layer_, src_layer_ld, diff_w_layer_);
    }
=======
            dst_layer_, nullptr, src_iter_, nullptr, nullptr, diff_src_iter_,
            nullptr, diff_dst_layer_, diff_dst_iter_, nullptr, nullptr,
            bias_[0], ws_grid_, scratch_cell_, dst_iter_);

    // dWx +=  dG^t * x
    if (rnn.need_gemm_layer(cell_position))
        gemm_weights_layer_f(
                scratch_gates_, src_layer_, src_layer_ld, diff_w_layer_);

    //  dx = dG * Wx^t
    if (!rnn.merge_gemm_layer)
        gemm_layer_f(w_layer_[0], scratch_gates_, diff_src_layer_);

>>>>>>> 089420ea
    // dh +=  dGr * Wh^t
    gemm_iter_f(w_iter_[0], scratch_cell_, diff_src_iter_);

    // dWh += dGr^t * h
    gemm_weights_iter_f(scratch_cell_, src_iter_, src_iter_ld, diff_w_iter_);

    // db1-3 += e * dG
    // db4 += e * (r * dG2)
    gates_reduction(rnn, scratch_gates_, diff_bias_);

    parallel_nd(rnn.dhc, [&](int j) {
        for (int i = 0; i < rnn.mb; i++) {
            diff_bias_[3 * rnn.dhc + j] += scratch_gates_r(i, 2, j);
        }
    });
}

#undef AOC

template <>
rnn_cell_execution_sig(ref_rnn_bwd_f32_t::cell_execution_gru_lbr) {
    auto gemm_layer = [&](const float *A, const float *B, float *C) {
        (this->*gemm_layer_func)('N', 'N', rnn.slc, rnn.mb,
                rnn.n_gates * rnn.dhc, 1.0f, A, rnn.weights_layer_ld, B,
                rnn.scratch_gates_ld, 0.0f, C, rnn.ws_diff_states_layer_ld);
    };
    auto gemm_iter = [&](const float *A, const float *B, float *C) {
        (this->*gemm_iter_func)('N', 'N', rnn.sic, rnn.mb,
                rnn.n_gates * rnn.dhc, 1.0f, A, rnn.weights_iter_ld, B,
                rnn.ws_gates_ld, 1.0f, C, rnn.ws_diff_states_iter_ld);
    };
    auto gemm_weights_layer
            = [&](const float *A, const float *B, int ldb, float *C) {
                  gemm('N', 'T', rnn.n_gates * rnn.dhc, rnn.slc, rnn.mb, 1.0f,
                          A, rnn.scratch_gates_ld, B, ldb, 1.0f, C,
                          rnn.diff_weights_layer_ld);
              };
    auto gemm_weights_iter = [&](const float *A, const float *B, int ldb,
                                     float *C) {
        gemm('N', 'T', rnn.n_gates * rnn.dhc, rnn.sic, rnn.mb, 1.0f, A,
                rnn.ws_gates_ld, B, ldb, 1.0f, C, rnn.diff_weights_iter_ld);
    };

    common_bwd_cell_exec_template(gemm_layer, gemm_iter, gemm_weights_layer,
            gemm_weights_iter, rnn_postgemm_, rnn, cell_position, dst_layer_,
            diff_src_layer_, diff_src_iter_, w_layer_, w_iter_, bias_,
            src_layer_, src_iter_, diff_dst_layer_, diff_dst_iter_,
            diff_w_layer_, diff_w_iter_, diff_bias_, ws_gates_, ws_grid_,
            scratch_gates_, scratch_cell_, dst_iter_);
}

template <>
rnn_cell_execution_sig(ref_rnn_bwd_bf16_t::cell_execution_gru_lbr) {
    auto gemm_layer = [&](const bfloat16_t *A, const bfloat16_t *B, float *C) {
        (this->*gemm_layer_func)('N', 'N', rnn.slc, rnn.mb,
                rnn.n_gates * rnn.dhc, 1.0f, A, rnn.weights_layer_ld, B,
                rnn.scratch_gates_ld, 0.0f, C, rnn.ws_diff_states_layer_ld);
    };
    auto gemm_iter = [&](const bfloat16_t *A, const bfloat16_t *B, float *C) {
        (this->*gemm_iter_func)('N', 'N', rnn.sic, rnn.mb,
                rnn.n_gates * rnn.dhc, 1.0f, A, rnn.weights_iter_ld, B,
                rnn.ws_gates_ld, 1.0f, C, rnn.ws_diff_states_iter_ld);
    };
    auto gemm_weights_layer
            = [&](const bfloat16_t *A, const bfloat16_t *B, int ldb, float *C) {
                  gemm('N', 'T', rnn.n_gates * rnn.dhc, rnn.slc, rnn.mb, 1.0f,
                          A, rnn.scratch_gates_ld, B, ldb, 1.0f, C,
                          rnn.diff_weights_layer_ld);
              };
    auto gemm_weights_iter = [&](const bfloat16_t *A, const bfloat16_t *B,
                                     int ldb, float *C) {
        gemm('N', 'T', rnn.n_gates * rnn.dhc, rnn.sic, rnn.mb, 1.0f, A,
                rnn.ws_gates_ld, B, ldb, 1.0f, C, rnn.diff_weights_iter_ld);
    };

    common_bwd_cell_exec_template(gemm_layer, gemm_iter, gemm_weights_layer,
            gemm_weights_iter, rnn_postgemm_, rnn, cell_position, dst_layer_,
            diff_src_layer_, diff_src_iter_, w_layer_, w_iter_, bias_,
            src_layer_, src_iter_, diff_dst_layer_, diff_dst_iter_,
            diff_w_layer_, diff_w_iter_, diff_bias_, ws_gates_, ws_grid_,
            scratch_gates_, scratch_cell_, dst_iter_);
}

} // namespace cpu
} // namespace impl
} // namespace dnnl<|MERGE_RESOLUTION|>--- conflicted
+++ resolved
@@ -50,16 +50,9 @@
             scratch_cell_, rnn.ws_gates_ld);
 
     rnn_postgemm_->execute(rnn, cell_position, ws_gates_, scratch_gates_,
-<<<<<<< HEAD
-            nullptr, dst_layer_, dst_iter_c_, src_iter_, src_iter_c_,
-            diff_src_layer_, diff_src_iter_, diff_src_iter_c_, diff_dst_layer_,
-            diff_dst_iter_, nullptr, nullptr, bias_[0], ws_grid_, scratch_cell_,
-            dst_iter_);
-=======
             dst_layer_, dst_iter_c_, src_iter_, src_iter_c_, diff_src_layer_,
             diff_src_iter_, diff_src_iter_c_, diff_dst_layer_, diff_dst_iter_,
             nullptr, nullptr, bias_[0], ws_grid_, scratch_cell_, dst_iter_);
->>>>>>> 089420ea
 }
 
 template rnn_cell_execution_sig(ref_rnn_fwd_f32_t::cell_execution_gru_lbr);
@@ -89,19 +82,6 @@
     ws_gates_aoc<scratch_data_t> scratch_gates_r(rnn, scratch_cell_);
 
     rnn_postgemm->execute(rnn, cell_position, ws_gates_, scratch_gates_,
-<<<<<<< HEAD
-            nullptr, dst_layer_, nullptr, src_iter_, nullptr, nullptr,
-            diff_src_iter_, nullptr, diff_dst_layer_, diff_dst_iter_, nullptr,
-            nullptr, bias_[0], ws_grid_, scratch_cell_, dst_iter_);
-
-    if (!rnn.merge_gemm_layer) {
-        //  dx = dG * Wx^t
-        gemm_layer_f(w_layer_[0], scratch_gates_, diff_src_layer_);
-        // dWx +=  dG^t * x
-        gemm_weights_layer_f(
-                scratch_gates_, src_layer_, src_layer_ld, diff_w_layer_);
-    }
-=======
             dst_layer_, nullptr, src_iter_, nullptr, nullptr, diff_src_iter_,
             nullptr, diff_dst_layer_, diff_dst_iter_, nullptr, nullptr,
             bias_[0], ws_grid_, scratch_cell_, dst_iter_);
@@ -115,7 +95,6 @@
     if (!rnn.merge_gemm_layer)
         gemm_layer_f(w_layer_[0], scratch_gates_, diff_src_layer_);
 
->>>>>>> 089420ea
     // dh +=  dGr * Wh^t
     gemm_iter_f(w_iter_[0], scratch_cell_, diff_src_iter_);
 
