--- conflicted
+++ resolved
@@ -165,11 +165,7 @@
 
     parallel(0, ker);
 
-<<<<<<< HEAD
-    if (pd()->wants_zero_pad_dst()) ctx.memory(MKLDNN_ARG_DST)->zero_pad(ctx);
-=======
-    if (pd()->wants_zero_pad_dst()) ctx.memory(DNNL_ARG_DST)->zero_pad();
->>>>>>> 31aec04b
+    if (pd()->wants_zero_pad_dst()) ctx.memory(DNNL_ARG_DST)->zero_pad(ctx);
 }
 
 /* convolution backward wtr data */
